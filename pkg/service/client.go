--- conflicted
+++ resolved
@@ -1,16 +1,12 @@
 package service
 
 import (
-<<<<<<< HEAD
-	"net/http"
-=======
+	"path"
+	"path/filepath"
+
 	"cocogo/pkg/common"
 	"cocogo/pkg/config"
 	"cocogo/pkg/model"
->>>>>>> cd41446b
-	"path"
-	"path/filepath"
-	"strings"
 )
 
 type ClientAuth interface {
@@ -21,24 +17,6 @@
 	Http     *common.Client
 	Auth     ClientAuth
 	BaseHost string
-}
-
-func (c *WrapperClient) ExpandUrl(url string, query map[string]string) string {
-	return ""
-}
-
-func (c *WrapperClient) ParseUrl(url string, params ...map[string]string) string {
-	var newUrl = ""
-	if url, ok := urls[url]; ok {
-		newUrl = url
-	}
-	if c.BaseHost != "" {
-		newUrl = strings.TrimRight(c.BaseHost, "/") + newUrl
-	}
-	if len(params) == 1 {
-		url = c.Http.ParseUrlQuery(url, params[0])
-	}
-	return newUrl
 }
 
 func (c *WrapperClient) LoadAuth() error {
@@ -56,19 +34,11 @@
 }
 
 func (c *WrapperClient) CheckAuth() error {
-<<<<<<< HEAD
-	//var user model.User
-	//err := c.Get("UserProfileUrl", &user)
-	//if err != nil {
-	//	return err
-	//}
-=======
 	var user model.User
 	err := c.Http.Get("UserProfileUrl", &user)
 	if err != nil {
 		return err
 	}
->>>>>>> cd41446b
 	return nil
 }
 
